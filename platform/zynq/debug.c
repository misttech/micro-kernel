/*
 * Copyright (c) 2008-2014 Travis Geiselbrecht
 *
 * Permission is hereby granted, free of charge, to any person obtaining
 * a copy of this software and associated documentation files
 * (the "Software"), to deal in the Software without restriction,
 * including without limitation the rights to use, copy, modify, merge,
 * publish, distribute, sublicense, and/or sell copies of the Software,
 * and to permit persons to whom the Software is furnished to do so,
 * subject to the following conditions:
 *
 * The above copyright notice and this permission notice shall be
 * included in all copies or substantial portions of the Software.
 *
 * THE SOFTWARE IS PROVIDED "AS IS", WITHOUT WARRANTY OF ANY KIND,
 * EXPRESS OR IMPLIED, INCLUDING BUT NOT LIMITED TO THE WARRANTIES OF
 * MERCHANTABILITY, FITNESS FOR A PARTICULAR PURPOSE AND NONINFRINGEMENT.
 * IN NO EVENT SHALL THE AUTHORS OR COPYRIGHT HOLDERS BE LIABLE FOR ANY
 * CLAIM, DAMAGES OR OTHER LIABILITY, WHETHER IN AN ACTION OF CONTRACT,
 * TORT OR OTHERWISE, ARISING FROM, OUT OF OR IN CONNECTION WITH THE
 * SOFTWARE OR THE USE OR OTHER DEALINGS IN THE SOFTWARE.
 */
#include <reg.h>
#include <stdio.h>
#include <kernel/thread.h>
#include <dev/uart.h>
#include <platform.h>
#include <platform/debug.h>
#include <platform/zynq.h>
#include <target/debugconfig.h>
#include <reg.h>

/* DEBUG_UART must be defined to 0 or 1 */
#if defined(DEBUG_UART) && DEBUG_UART == 0
#define DEBUG_UART_BASE UART0_BASE
#elif defined(DEBUG_UART) && DEBUG_UART == 1
#define DEBUG_UART_BASE UART1_BASE
#else
#error define DEBUG_UART to something valid
#endif

void platform_dputc(char c)
{
    if (c == '\n')
        uart_putc(DEBUG_UART, '\r');
    uart_putc(DEBUG_UART, c);
}

int platform_dgetc(char *c, bool wait)
{
    int ret = uart_getc(DEBUG_UART, wait);
    if (ret == -1)
        return -1;
    *c = ret;
    return 0;

}

/* zynq specific halt */
void platform_halt(platform_halt_action suggested_action,
                          platform_halt_reason reason)
{
    switch (suggested_action) {
        default:
        case HALT_ACTION_SHUTDOWN:
        case HALT_ACTION_HALT:
            printf("HALT: spinning forever... (reason = %d)\n", reason);
<<<<<<< HEAD
            enter_critical_section();
            for(;;)
                arch_idle();
=======
            arch_disable_ints();
            for(;;);
>>>>>>> f64743d9
            break;
        case HALT_ACTION_REBOOT:
            printf("REBOOT\n");
            arch_disable_ints();
            for (;;) {
                zynq_slcr_unlock();
                SLCR->PSS_RST_CTRL = 1;
            }
            break;
    }
}<|MERGE_RESOLUTION|>--- conflicted
+++ resolved
@@ -65,14 +65,9 @@
         case HALT_ACTION_SHUTDOWN:
         case HALT_ACTION_HALT:
             printf("HALT: spinning forever... (reason = %d)\n", reason);
-<<<<<<< HEAD
-            enter_critical_section();
+            arch_disable_ints();
             for(;;)
                 arch_idle();
-=======
-            arch_disable_ints();
-            for(;;);
->>>>>>> f64743d9
             break;
         case HALT_ACTION_REBOOT:
             printf("REBOOT\n");
