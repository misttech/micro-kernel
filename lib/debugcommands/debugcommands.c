--- conflicted
+++ resolved
@@ -206,13 +206,9 @@
 }
 
 static int cmd_modify_mem(int argc, const console_cmd_args *argv) {
-<<<<<<< HEAD
-    int size;
+    uint32_t size;
     unsigned long address = 0;
     unsigned int val = 0;
-=======
-    uint32_t size;
->>>>>>> 8b1335ea
 
     if (argc < 3) {
         printf("not enough arguments\n");
